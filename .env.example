# Centralized Version Management
# Set the same version for both backend and frontend
<<<<<<< HEAD
VERSION=0.6.6
NEXT_PUBLIC_APP_VERSION=0.6.6
=======
VERSION=0.6.5
NEXT_PUBLIC_APP_VERSION=0.6.5
>>>>>>> 21b363c7

# Backend settings (copy to backend/.env)
DEBUG=true
LOG_LEVEL=INFO
APP_DATA_DIR=../app_data
STREAMLINK_PATH=streamlink
DEFAULT_QUALITY=best
SCHEDULER_TIMEZONE=UTC
AUTO_START_SCHEDULER=true

# Frontend settings (copy to frontend/.env.local)
NEXT_PUBLIC_API_URL=http://localhost:8000<|MERGE_RESOLUTION|>--- conflicted
+++ resolved
@@ -1,12 +1,8 @@
 # Centralized Version Management
 # Set the same version for both backend and frontend
-<<<<<<< HEAD
+
 VERSION=0.6.6
 NEXT_PUBLIC_APP_VERSION=0.6.6
-=======
-VERSION=0.6.5
-NEXT_PUBLIC_APP_VERSION=0.6.5
->>>>>>> 21b363c7
 
 # Backend settings (copy to backend/.env)
 DEBUG=true
